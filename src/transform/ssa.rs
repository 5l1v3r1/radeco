//! Implements the SSA construction algorithm described in
//! "Simple and Efficient Construction of Static Single Assignment Form"

use std::collections::HashMap;
use petgraph::graph::NodeIndex;
use frontend::structs::LRegInfo;
use middle::cfg::NodeData as CFGNodeData;
use middle::cfg::EdgeType as CFGEdgeType;
use middle::cfg::{CFG, BasicBlock};
use middle::ssa::{BBInfo, SSA, SSAMod, ValueType};
use middle::ir::{MVal, MOpcode, MValType};
use middle::regfile::SubRegisterFile;
use transform::phiplacement::PhiPlacer;

pub type VarId = usize;

pub struct SSAConstruction<'a, T: SSAMod<BBInfo=BBInfo> + 'a> {
	pub phiplacer: PhiPlacer<'a, T>,
	pub regfile:   SubRegisterFile,
	pub temps:     HashMap<String, T::ValueRef>,
}

impl<'a, T: SSAMod<BBInfo=BBInfo> + 'a> SSAConstruction<'a, T> {
	pub fn new(ssa: &'a mut T, reg_info: &LRegInfo) -> SSAConstruction<'a, T> {
		let mut sc = SSAConstruction {
			phiplacer: PhiPlacer::new(ssa),
			regfile:   SubRegisterFile::new(reg_info),
			temps:     HashMap::new(),
		};
<<<<<<< HEAD
		for reg in &reg_info.reg_info {
			s.variables.push(reg.name.clone());
		}
		for var in &s.variables {
			s.current_def.insert(var.clone(), HashMap::new());
		}
		return s
	}

	pub fn write_variable(&mut self, block: T::ActionRef, variable: VarId, value: T::ValueRef) {
		if let Option::Some(vd) = self.current_def.get_mut(&variable) {
			vd.insert(block, value);
		} else {
			self.global_variables.insert(variable, value);
		}
	}

	pub fn read_variable(&mut self, block: T::ActionRef, variable: VarId) -> T::ValueRef {
        // If we are at the start node and have not found the variable. Add a definition for it.
		let mut n = match {
			if let Option::Some(vd) = self.current_def.get(&variable) {
				vd.get(&block)
			} else {
				self.global_variables.get(&variable)
			}
		}.map(|r|*r) {
			Option::Some(r) => r,
			Option::None => self.read_variable_recursive(variable, block)
		};
		n = self.ssa.refresh(n);
		return n
	}

	pub fn add_block(&mut self, info: BBInfo) -> T::ActionRef {
		let block = self.ssa.add_block(info);
		self.incomplete_phis.insert(block, HashMap::new());
		block
	}

	pub fn seal_block(&mut self, block: T::ActionRef) {
		let inc = self.incomplete_phis[&block].clone(); // TODO: remove clone

		for (variable, node) in inc {
			self.add_phi_operands(block, variable.clone(), node.clone());
		}
		self.sealed_blocks.insert(block);
=======
		// make the following a method of regfile?
		sc.phiplacer.add_variables(sc.regfile.whole_registers.clone());
		sc
>>>>>>> aac1e6c7
	}

	pub fn run(&mut self, cfg: &CFG) {
		// TODO: move this out
		let mut blocks = Vec::<T::ActionRef>::new();
<<<<<<< HEAD
        let bb_iter = cfg.bbs.iter();

        {
            // Insert the entry and exit blocks for the ssa.
            let block = self.ssa.add_block(BBInfo { addr: 0 });
            self.ssa.mark_start_node(&block);
            self.incomplete_phis.insert(block, HashMap::new());
            blocks.push(block);

            let block = self.ssa.add_block(BBInfo { addr: 0 });
            self.incomplete_phis.insert(block, HashMap::new());
            blocks.push(block);
        }

        for (addr, i) in bb_iter {
            let block = self.ssa.add_block(BBInfo { addr: *addr });
            self.incomplete_phis.insert(block, HashMap::new());
            blocks.push(block);
            match cfg.g[*i] {
                CFGNodeData::Block(ref srcbb) => {
                    self.process_block(block, srcbb);
                }
                _ => unreachable!(),
            }
        }

=======
		for i in 0..cfg.g.node_count() {
		 	let block = self.phiplacer.ssa.add_block(BBInfo{addr: 99});
			self.phiplacer.incomplete_phis.insert(block, HashMap::new());
			blocks.push(block);

			match cfg.g[NodeIndex::new(i)] {
		 		CFGNodeData::Block(ref srcbb) => {
		 			self.process_block(block, srcbb);
				},
				CFGNodeData::Entry => {
					/*for (ref name, _ /*ref mut vd*/) in &mut self.phiplacer.current_def {
						// TODO: Look up actual name
						// let msg = format!("initial_{}", name);
						// TODO: Add OpComment?
						//vd.insert(block, self.phiplacer.ssa.add_comment(block, &msg));
					}*/
				},
				_ => {}
			}
		}
>>>>>>> aac1e6c7
		for edge in cfg.g.raw_edges() {
            // 0 = false branch.
            // 1 = true branch.
            // 2 = unconditional jump.
			let i = match edge.weight.edge_type {
				CFGEdgeType::False => 0,
				CFGEdgeType::True => 1,
				CFGEdgeType::Unconditional => 2,
			};
			self.phiplacer.ssa.add_control_edge(
				blocks[edge.source().index()],
				blocks[edge.target().index()],
				i);
		}
		for block in blocks {
			self.phiplacer.seal_block(block);
		}
		//self.phiplacer.ssa.stable_indexing = false;
		//self.phiplacer.ssa.cleanup();
	}

	fn process_in(&mut self, block: T::ActionRef, mval: &MVal) -> T::ValueRef {
		match mval.val_type {
			MValType::Register  => self.regfile.read_register(&mut self.phiplacer, 0, block, &mval.name),
			MValType::Temporary => self.temps[&mval.name],
			MValType::Unknown   => self.phiplacer.ssa.invalid_value(), //self.phiplacer.ssa.add_comment(block, &"Unknown".to_string()), // unimplemented!()
			MValType::Internal  => self.phiplacer.ssa.invalid_value(), //self.phiplacer.ssa.add_comment(block, &mval.name), // unimplemented!()
			MValType::Null      => self.phiplacer.ssa.invalid_value(),
		}
	}

	fn process_out(&mut self, block: T::ActionRef, mval: &MVal, value: T::ValueRef) {
		match mval.val_type {
			MValType::Register  => self.regfile.write_register(&mut self.phiplacer, 0, block, &mval.name, value),
			MValType::Temporary => {self.temps.insert(mval.name.clone(), value);},
			MValType::Unknown   => {}, // unimplemented!(),
			MValType::Internal  => {}, // unimplemented!()
			MValType::Null      => {},
		}
	}

	fn process_op(&mut self, block: T::ActionRef, optype: ValueType, opc: MOpcode, n0: T::ValueRef, n1: T::ValueRef) -> T::ValueRef {
		if opc == MOpcode::OpEq {
			return n0
		}
<<<<<<< HEAD

        /*
        // TODO: When developing a ssa check pass, reuse this maybe
        let width = match opc {
            MOpcode::OpNarrow(w)
            | MOpcode::OpWiden(w) => { w },
            MOpcode::OpCmp => { 1 },
            _ => { 
                let extract = |x: NodeData| -> Option<u8> {
                    if let NodeData::Op(_, ValueType::Integer { width: w }) = x {
                        Some(w)
                    } else {
                        None
                    }
                };
                let w1 = self.ssa.safe_get_node_data(&n0)
                                 .map(&extract)
                                 .unwrap_or(None);

                let w2 = self.ssa.safe_get_node_data(&n1)
                                 .map(&extract)
                                 .unwrap_or(None);

                if w1 == None && w2 == None {
                    // TODO: Replace by default value.
                    64
                } else if w1 == None {
                    w2.unwrap()
                } else if w2 == None {
                    w1.unwrap()
                } else {
                    let w1 = w1.unwrap();
                    let w2 = w2.unwrap();
                    // Check the width of the two operands.
                    assert!(w1 == w2);
                    w1
                }
            },
        };*/

		let nn = self.ssa.add_op(block, opc, optype);
		self.ssa.op_use(nn, 0, n0);
		self.ssa.op_use(nn, 1, n1);
=======
		let ref mut ssa = self.phiplacer.ssa;

		// TODO: give correct integer type here
		let nn = ssa.add_op(block, opc, ValueType::Integer{width: 64});
		ssa.op_use(nn, 0, n0);
		ssa.op_use(nn, 1, n1);
>>>>>>> aac1e6c7
		return nn
	}

	fn process_block(&mut self, block: T::ActionRef, source: &BasicBlock) {
		for ref instruction in &source.instructions {
			let n0 = self.process_in(block, &instruction.operand_1);
			let n1 = self.process_in(block, &instruction.operand_2);

			if instruction.opcode == MOpcode::OpJmp {
				// TODO: In case of static jumps, this is trivial and does not need a selector.
                // In case of dynamic jump, the jump targets have to be determined.
				//self.ssa.g.add_edge(block, n0, SSAEdgeData::DynamicControl(0));
				break;
			}

			if instruction.opcode == MOpcode::OpCJmp {
<<<<<<< HEAD
                self.ssa.mark_selector(n0, block);
=======
				self.phiplacer.ssa.mark_selector(block, n0);
>>>>>>> aac1e6c7
				continue;
			}

			let dsttype = match instruction.dst.val_type {
				MValType::Null => ValueType::Integer{width: 0}, // there is no ValueType::None?
				_              => ValueType::Integer{width: instruction.dst.size},
			};
			let nn = self.process_op(block, dsttype, instruction.opcode, n0, n1);
			self.process_out(block, &instruction.dst, nn);
		}
	}
}<|MERGE_RESOLUTION|>--- conflicted
+++ resolved
@@ -27,81 +27,30 @@
 			regfile:   SubRegisterFile::new(reg_info),
 			temps:     HashMap::new(),
 		};
-<<<<<<< HEAD
-		for reg in &reg_info.reg_info {
-			s.variables.push(reg.name.clone());
-		}
-		for var in &s.variables {
-			s.current_def.insert(var.clone(), HashMap::new());
-		}
-		return s
-	}
-
-	pub fn write_variable(&mut self, block: T::ActionRef, variable: VarId, value: T::ValueRef) {
-		if let Option::Some(vd) = self.current_def.get_mut(&variable) {
-			vd.insert(block, value);
-		} else {
-			self.global_variables.insert(variable, value);
-		}
-	}
-
-	pub fn read_variable(&mut self, block: T::ActionRef, variable: VarId) -> T::ValueRef {
-        // If we are at the start node and have not found the variable. Add a definition for it.
-		let mut n = match {
-			if let Option::Some(vd) = self.current_def.get(&variable) {
-				vd.get(&block)
-			} else {
-				self.global_variables.get(&variable)
-			}
-		}.map(|r|*r) {
-			Option::Some(r) => r,
-			Option::None => self.read_variable_recursive(variable, block)
-		};
-		n = self.ssa.refresh(n);
-		return n
-	}
-
-	pub fn add_block(&mut self, info: BBInfo) -> T::ActionRef {
-		let block = self.ssa.add_block(info);
-		self.incomplete_phis.insert(block, HashMap::new());
-		block
-	}
-
-	pub fn seal_block(&mut self, block: T::ActionRef) {
-		let inc = self.incomplete_phis[&block].clone(); // TODO: remove clone
-
-		for (variable, node) in inc {
-			self.add_phi_operands(block, variable.clone(), node.clone());
-		}
-		self.sealed_blocks.insert(block);
-=======
 		// make the following a method of regfile?
 		sc.phiplacer.add_variables(sc.regfile.whole_registers.clone());
 		sc
->>>>>>> aac1e6c7
 	}
 
 	pub fn run(&mut self, cfg: &CFG) {
-		// TODO: move this out
 		let mut blocks = Vec::<T::ActionRef>::new();
-<<<<<<< HEAD
         let bb_iter = cfg.bbs.iter();
 
         {
             // Insert the entry and exit blocks for the ssa.
-            let block = self.ssa.add_block(BBInfo { addr: 0 });
-            self.ssa.mark_start_node(&block);
+            let block = self.phiplacer.ssa.add_block(BBInfo { addr: 0 });
+            self.phiplacer.ssa.mark_start_node(&block);
             self.incomplete_phis.insert(block, HashMap::new());
             blocks.push(block);
 
-            let block = self.ssa.add_block(BBInfo { addr: 0 });
+            let block = self.phiplacer.ssa.add_block(BBInfo { addr: 0 });
             self.incomplete_phis.insert(block, HashMap::new());
             blocks.push(block);
         }
 
         for (addr, i) in bb_iter {
-            let block = self.ssa.add_block(BBInfo { addr: *addr });
-            self.incomplete_phis.insert(block, HashMap::new());
+            let block = self.phiplacer.ssa.add_block(BBInfo { addr: *addr });
+            self.phiplacer.incomplete_phis.insert(block, HashMap::new());
             blocks.push(block);
             match cfg.g[*i] {
                 CFGNodeData::Block(ref srcbb) => {
@@ -111,32 +60,7 @@
             }
         }
 
-=======
-		for i in 0..cfg.g.node_count() {
-		 	let block = self.phiplacer.ssa.add_block(BBInfo{addr: 99});
-			self.phiplacer.incomplete_phis.insert(block, HashMap::new());
-			blocks.push(block);
-
-			match cfg.g[NodeIndex::new(i)] {
-		 		CFGNodeData::Block(ref srcbb) => {
-		 			self.process_block(block, srcbb);
-				},
-				CFGNodeData::Entry => {
-					/*for (ref name, _ /*ref mut vd*/) in &mut self.phiplacer.current_def {
-						// TODO: Look up actual name
-						// let msg = format!("initial_{}", name);
-						// TODO: Add OpComment?
-						//vd.insert(block, self.phiplacer.ssa.add_comment(block, &msg));
-					}*/
-				},
-				_ => {}
-			}
-		}
->>>>>>> aac1e6c7
 		for edge in cfg.g.raw_edges() {
-            // 0 = false branch.
-            // 1 = true branch.
-            // 2 = unconditional jump.
 			let i = match edge.weight.edge_type {
 				CFGEdgeType::False => 0,
 				CFGEdgeType::True => 1,
@@ -178,7 +102,7 @@
 		if opc == MOpcode::OpEq {
 			return n0
 		}
-<<<<<<< HEAD
+		let ref mut ssa = self.phiplacer.ssa;
 
         /*
         // TODO: When developing a ssa check pass, reuse this maybe
@@ -194,11 +118,11 @@
                         None
                     }
                 };
-                let w1 = self.ssa.safe_get_node_data(&n0)
+                let w1 = self.phiplacer.ssa.safe_get_node_data(&n0)
                                  .map(&extract)
                                  .unwrap_or(None);
 
-                let w2 = self.ssa.safe_get_node_data(&n1)
+                let w2 = self.phiplacer.ssa.safe_get_node_data(&n1)
                                  .map(&extract)
                                  .unwrap_or(None);
 
@@ -219,17 +143,9 @@
             },
         };*/
 
-		let nn = self.ssa.add_op(block, opc, optype);
-		self.ssa.op_use(nn, 0, n0);
-		self.ssa.op_use(nn, 1, n1);
-=======
-		let ref mut ssa = self.phiplacer.ssa;
-
-		// TODO: give correct integer type here
-		let nn = ssa.add_op(block, opc, ValueType::Integer{width: 64});
+		let nn = ssa.add_op(block, opc, optype);
 		ssa.op_use(nn, 0, n0);
 		ssa.op_use(nn, 1, n1);
->>>>>>> aac1e6c7
 		return nn
 	}
 
@@ -246,11 +162,7 @@
 			}
 
 			if instruction.opcode == MOpcode::OpCJmp {
-<<<<<<< HEAD
-                self.ssa.mark_selector(n0, block);
-=======
-				self.phiplacer.ssa.mark_selector(block, n0);
->>>>>>> aac1e6c7
+				self.phiplacer.ssa.mark_selector(n0, block);
 				continue;
 			}
 
