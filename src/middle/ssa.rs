--- conflicted
+++ resolved
@@ -16,11 +16,7 @@
 
 #[derive(Clone, Debug)]
 pub enum ValueType {
-<<<<<<< HEAD
-	Integer { width: u8 }
-=======
 	Integer {width: WidthSpec}
->>>>>>> aac1e6c7
 }
 
 #[derive(Clone, Debug)]
@@ -394,7 +390,7 @@
 	/// Add a control edge between to basic blocks.
 	fn add_control_edge(&mut self, source: Self::ActionRef, target: Self::ActionRef, index: u8);
    
-    /// Add a selector edge between a node and block.
+    /// Mark the node as selector for the control edges away from the specified basic block
     fn mark_selector(&mut self, node: Self::ValueRef, block: Self::ActionRef);
 
 	/// Add a data source to a phi node.
@@ -408,9 +404,6 @@
 
 	/// Replace one node by another within one basic block.
 	fn replace(&mut self, node: Self::ValueRef, replacement: Self::ValueRef);
-
-	//// Mark the node as selector for the control edges away from the specified basic block
-	//fn mark_selector(&mut self, block: Self::ActionRef, n: Self::ValueRef);
 }
 
 ///////////////////////////////////////////////////////////////////////////////
